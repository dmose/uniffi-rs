/* This Source Code Form is subject to the terms of the Mozilla Public
 * License, v. 2.0. If a copy of the MPL was not distributed with this
 * file, You can obtain one at http://mozilla.org/MPL/2.0/. */

//! Generate foreign language bindings for a uniffi component.
//!
//! This module contains all the code for generating foreign language bindings,
//! along with some helpers for executing foreign language scripts or tests.

use anyhow::{bail, Result};
use serde::{Deserialize, Serialize};
use std::convert::{TryFrom, TryInto};
use std::path::Path;

use crate::interface::ComponentInterface;
use crate::MergeWith;

pub mod gecko;
pub mod kotlin;
pub mod python;
pub mod swift;

/// Enumeration of all foreign language targets currently supported by this crate.
///
/// The functions in this module will delegate to a language-specific backend based
/// on the provided `TargetLanguage`. For convenience of calling code we also provide
/// a few `TryFrom` implementations to help guess the correct target language from
/// e.g. a file extension of command-line argument.
#[derive(Copy, Clone, Eq, PartialEq, Hash)]
pub enum TargetLanguage {
    Kotlin,
    Swift,
    Python,
    Gecko,
}

impl TryFrom<&str> for TargetLanguage {
    type Error = anyhow::Error;
    fn try_from(value: &str) -> Result<Self> {
        Ok(match value.to_ascii_lowercase().as_str() {
            "kotlin" | "kt" | "kts" => TargetLanguage::Kotlin,
            "swift" => TargetLanguage::Swift,
            "python" | "py" => TargetLanguage::Python,
            "gecko" => TargetLanguage::Gecko,
            _ => bail!("Unknown or unsupported target language: \"{}\"", value),
        })
    }
}

impl TryFrom<&std::ffi::OsStr> for TargetLanguage {
    type Error = anyhow::Error;
    fn try_from(value: &std::ffi::OsStr) -> Result<Self> {
        match value.to_str() {
            None => bail!("Unreadable target language"),
            Some(s) => s.try_into(),
        }
    }
}

impl TryFrom<String> for TargetLanguage {
    type Error = anyhow::Error;
    fn try_from(value: String) -> Result<Self> {
        TryFrom::try_from(value.as_str())
    }
}

#[derive(Debug, Clone, Default, Serialize, Deserialize)]
pub struct Config {
    #[serde(default)]
    kotlin: kotlin::Config,
    #[serde(default)]
    swift: swift::Config,
    #[serde(default)]
    python: python::Config,
}

impl From<&ComponentInterface> for Config {
    fn from(ci: &ComponentInterface) -> Self {
        Config {
            kotlin: ci.into(),
            swift: ci.into(),
            python: ci.into(),
        }
    }
}

impl MergeWith for Config {
    fn merge_with(&self, other: &Self) -> Self {
        Config {
            kotlin: self.kotlin.merge_with(&other.kotlin),
            swift: self.swift.merge_with(&other.swift),
            python: self.python.merge_with(&other.python),
        }
    }
}

/// Generate foreign language bindings from a compiled `uniffi` library.
pub fn write_bindings<P>(
    config: &Config,
    ci: &ComponentInterface,
    out_dir: P,
    language: TargetLanguage,
    try_format_code: bool,
) -> Result<()>
where
    P: AsRef<Path>,
{
    let out_dir = out_dir.as_ref();
    match language {
<<<<<<< HEAD
        TargetLanguage::Kotlin => kotlin::write_bindings(&ci, out_dir, try_format_code)?,
        TargetLanguage::Swift => swift::write_bindings(&ci, out_dir, try_format_code)?,
        TargetLanguage::Python => python::write_bindings(&ci, out_dir, try_format_code)?,
        TargetLanguage::Gecko => gecko::write_bindings(&ci, out_dir, try_format_code)?,
=======
        TargetLanguage::Kotlin => {
            kotlin::write_bindings(&config.kotlin, &ci, out_dir, try_format_code)?
        }
        TargetLanguage::Swift => {
            swift::write_bindings(&config.swift, &ci, out_dir, try_format_code)?
        }
        TargetLanguage::Python => {
            python::write_bindings(&config.python, &ci, out_dir, try_format_code)?
        }
>>>>>>> 3913c613
    }
    Ok(())
}

/// Compile generated foreign language bindings so they're ready for use.
pub fn compile_bindings<P>(
    config: &Config,
    ci: &ComponentInterface,
    out_dir: P,
    language: TargetLanguage,
) -> Result<()>
where
    P: AsRef<Path>,
{
    let out_dir = out_dir.as_ref();
    match language {
        TargetLanguage::Kotlin => kotlin::compile_bindings(&config.kotlin, &ci, out_dir)?,
        TargetLanguage::Swift => swift::compile_bindings(&config.swift, &ci, out_dir)?,
        TargetLanguage::Python => (),
        TargetLanguage::Gecko => (),
    }
    Ok(())
}

/// Execute the given script via foreign language interpreter/shell.
pub fn run_script<P1, P2>(out_dir: P1, script_file: P2, language: TargetLanguage) -> Result<()>
where
    P1: AsRef<Path>,
    P2: AsRef<Path>,
{
    let out_dir = out_dir.as_ref();
    let script_file = script_file.as_ref();
    match language {
        TargetLanguage::Kotlin => kotlin::run_script(out_dir, script_file)?,
        TargetLanguage::Swift => swift::run_script(out_dir, script_file)?,
        TargetLanguage::Python => python::run_script(out_dir, script_file)?,
        TargetLanguage::Gecko => bail!("Can't run Gecko code standalone"),
    }
    Ok(())
}<|MERGE_RESOLUTION|>--- conflicted
+++ resolved
@@ -15,7 +15,7 @@
 use crate::interface::ComponentInterface;
 use crate::MergeWith;
 
-pub mod gecko;
+pub mod gecko_js;
 pub mod kotlin;
 pub mod python;
 pub mod swift;
@@ -31,7 +31,7 @@
     Kotlin,
     Swift,
     Python,
-    Gecko,
+    GeckoJs,
 }
 
 impl TryFrom<&str> for TargetLanguage {
@@ -41,7 +41,7 @@
             "kotlin" | "kt" | "kts" => TargetLanguage::Kotlin,
             "swift" => TargetLanguage::Swift,
             "python" | "py" => TargetLanguage::Python,
-            "gecko" => TargetLanguage::Gecko,
+            "gecko_js" => TargetLanguage::GeckoJs,
             _ => bail!("Unknown or unsupported target language: \"{}\"", value),
         })
     }
@@ -72,6 +72,8 @@
     swift: swift::Config,
     #[serde(default)]
     python: python::Config,
+    #[serde(default)]
+    gecko_js: gecko_js::Config,
 }
 
 impl From<&ComponentInterface> for Config {
@@ -80,6 +82,7 @@
             kotlin: ci.into(),
             swift: ci.into(),
             python: ci.into(),
+            gecko_js: ci.into(),
         }
     }
 }
@@ -90,6 +93,7 @@
             kotlin: self.kotlin.merge_with(&other.kotlin),
             swift: self.swift.merge_with(&other.swift),
             python: self.python.merge_with(&other.python),
+            gecko_js: self.gecko_js.merge_with(&other.gecko_js),
         }
     }
 }
@@ -107,12 +111,6 @@
 {
     let out_dir = out_dir.as_ref();
     match language {
-<<<<<<< HEAD
-        TargetLanguage::Kotlin => kotlin::write_bindings(&ci, out_dir, try_format_code)?,
-        TargetLanguage::Swift => swift::write_bindings(&ci, out_dir, try_format_code)?,
-        TargetLanguage::Python => python::write_bindings(&ci, out_dir, try_format_code)?,
-        TargetLanguage::Gecko => gecko::write_bindings(&ci, out_dir, try_format_code)?,
-=======
         TargetLanguage::Kotlin => {
             kotlin::write_bindings(&config.kotlin, &ci, out_dir, try_format_code)?
         }
@@ -122,7 +120,9 @@
         TargetLanguage::Python => {
             python::write_bindings(&config.python, &ci, out_dir, try_format_code)?
         }
->>>>>>> 3913c613
+        TargetLanguage::GeckoJs => {
+            gecko_js::write_bindings(&config.gecko_js, &ci, out_dir, try_format_code)?
+        }
     }
     Ok(())
 }
@@ -142,7 +142,7 @@
         TargetLanguage::Kotlin => kotlin::compile_bindings(&config.kotlin, &ci, out_dir)?,
         TargetLanguage::Swift => swift::compile_bindings(&config.swift, &ci, out_dir)?,
         TargetLanguage::Python => (),
-        TargetLanguage::Gecko => (),
+        TargetLanguage::GeckoJs => (),
     }
     Ok(())
 }
@@ -159,7 +159,7 @@
         TargetLanguage::Kotlin => kotlin::run_script(out_dir, script_file)?,
         TargetLanguage::Swift => swift::run_script(out_dir, script_file)?,
         TargetLanguage::Python => python::run_script(out_dir, script_file)?,
-        TargetLanguage::Gecko => bail!("Can't run Gecko code standalone"),
+        TargetLanguage::GeckoJs => bail!("Can't run Gecko code standalone"),
     }
     Ok(())
 }