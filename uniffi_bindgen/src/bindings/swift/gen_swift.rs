/* This Source Code Form is subject to the terms of the Mozilla Public
 * License, v. 2.0. If a copy of the MPL was not distributed with this
 * file, You can obtain one at http://mozilla.org/MPL/2.0/. */

use std::path::Path;

use anyhow::Result;
use askama::Template;
use heck::{CamelCase, MixedCase};
use serde::{Deserialize, Serialize};

use crate::interface::*;
use crate::MergeWith;

<<<<<<< HEAD
// Some config options for the caller to customize the generated Swift.
// Note that this can only be used to control details of the Swift *that do not affect the underlying component*,
// since the details of the underlying component are entirely determined by the `ComponentInterface`.
=======
// Some config options for it the caller wants to customize the generated python.
// Note that this can only be used to control details of the python *that do not affect the underlying component*,
// sine the details of the underlying component are entirely determined by the `ComponentInterface`.

#[derive(Debug, Clone, Default, Serialize, Deserialize)]
>>>>>>> 3913c613
pub struct Config {
    // No config options yet.
}

impl From<&ComponentInterface> for Config {
    fn from(_ci: &ComponentInterface) -> Self {
        Config {}
    }
}

impl MergeWith for Config {
    fn merge_with(&self, _other: &Self) -> Self {
        self.clone()
    }
}

#[derive(Template)]
#[template(syntax = "c", escape = "none", path = "Template-Bridging-Header.h")]
pub struct BridgingHeader<'config, 'ci> {
    _config: &'config Config,
    ci: &'ci ComponentInterface,
}

impl<'config, 'ci> BridgingHeader<'config, 'ci> {
    pub fn new(config: &'config Config, ci: &'ci ComponentInterface) -> Self {
        Self {
            _config: config,
            ci,
        }
    }
}

#[derive(Template)]
#[template(syntax = "c", escape = "none", path = "ModuleMapTemplate.modulemap")]
pub struct ModuleMap<'ci, 'header> {
    ci: &'ci ComponentInterface,
    header: &'header Path,
}

impl<'ci, 'header> ModuleMap<'ci, 'header> {
    pub fn new(ci: &'ci ComponentInterface, header: &'header Path) -> Self {
        Self { ci, header }
    }
}

#[derive(Template)]
#[template(syntax = "swift", escape = "none", path = "wrapper.swift")]
pub struct SwiftWrapper<'config, 'ci> {
    _config: &'config Config,
    ci: &'ci ComponentInterface,
}

impl<'config, 'ci> SwiftWrapper<'config, 'ci> {
    pub fn new(config: &'config Config, ci: &'ci ComponentInterface) -> Self {
        Self {
            _config: config,
            ci,
        }
    }
}

/// Filters for our Askama templates above. These output C (for the bridging
/// header) and Swift (for the actual library) declarations.
mod filters {
    use super::*;
    use std::fmt;

    /// Declares a Swift type in the public interface for the library.
    pub fn type_swift(type_: &Type) -> Result<String, askama::Error> {
        Ok(match type_ {
            Type::Int8 => "Int8".into(),
            Type::UInt8 => "UInt8".into(),
            Type::Int16 => "Int16".into(),
            Type::UInt16 => "UInt16".into(),
            Type::Int32 => "Int32".into(),
            Type::UInt32 => "UInt32".into(),
            Type::Int64 => "Int64".into(),
            Type::UInt64 => "UInt64".into(),
            Type::Float32 => "Float".into(),
            Type::Float64 => "Double".into(),
            Type::Boolean => "Bool".into(),
            Type::String => "String".into(),
            Type::Enum(name) | Type::Record(name) | Type::Object(name) | Type::Error(name) => {
                class_name_swift(name)?
            }
            Type::Optional(type_) => format!("{}?", type_swift(type_)?),
            Type::Sequence(type_) => format!("[{}]", type_swift(type_)?),
            Type::Map(type_) => format!("[String:{}]", type_swift(type_)?),
        })
    }

    /// Declares a C type in the bridging header.
    pub fn type_ffi(type_: &FFIType) -> Result<String, askama::Error> {
        Ok(match type_ {
            // These native types map nicely to the FFI without conversion.
            FFIType::Int8 => "int8_t".into(),
            FFIType::UInt8 => "uint8_t".into(),
            FFIType::Int16 => "int16_t".into(),
            FFIType::UInt16 => "uint16_t".into(),
            FFIType::Int32 => "int32_t".into(),
            FFIType::UInt32 => "uint32_t".into(),
            FFIType::Int64 => "int64_t".into(),
            FFIType::UInt64 => "uint64_t".into(),
            FFIType::Float32 => "float".into(),
            FFIType::Float64 => "double".into(),
            FFIType::RustCString => "const char*_Nonnull".into(),
            FFIType::RustBuffer => "RustBuffer".into(),
            FFIType::RustError => "NativeRustError".into(),
            FFIType::ForeignBytes => "ForeignBytes".into(),
        })
    }

    pub fn literal_swift(literal: &Literal) -> Result<String, askama::Error> {
        fn typed_number(type_: &Type, num_str: String) -> Result<String, askama::Error> {
            Ok(match type_ {
                // special case Int32.
                Type::Int32 => num_str,
                // otherwise use constructor e.g. UInt8(x)
                Type::Int8
                | Type::UInt8
                | Type::Int16
                | Type::UInt16
                | Type::UInt32
                | Type::Int64
                | Type::UInt64
                | Type::Float32
                | Type::Float64 => format!("{}({})", type_swift(type_)?, num_str),
                _ => panic!("Unexpected literal: {} is not a number", num_str),
            })
        }

        Ok(match literal {
            Literal::Boolean(v) => format!("{}", v),
            Literal::String(s) => format!("\"{}\"", s),
            Literal::Null => "nil".into(),
            Literal::EmptySequence => "[]".into(),
            Literal::EmptyMap => "[:]".into(),
            Literal::Enum(v, _) => format!(".{}", enum_variant_swift(v)?),
            Literal::Int(i, radix, type_) => typed_number(
                type_,
                match radix {
                    Radix::Octal => format!("0o{:o}", i),
                    Radix::Decimal => format!("{}", i),
                    Radix::Hexadecimal => format!("{:#x}", i),
                },
            )?,
            Literal::UInt(i, radix, type_) => typed_number(
                type_,
                match radix {
                    Radix::Octal => format!("0o{:o}", i),
                    Radix::Decimal => format!("{}", i),
                    Radix::Hexadecimal => format!("{:#x}", i),
                },
            )?,
            Literal::Float(string, type_) => typed_number(type_, string.clone())?,
        })
    }

    /// Lower a Swift type into an FFI type.
    ///
    /// This is used to pass arguments over the FFI, from Swift to Rust.
    pub fn lower_swift(name: &dyn fmt::Display, _type_: &Type) -> Result<String, askama::Error> {
        Ok(format!("{}.lower()", var_name_swift(name)?))
    }

    /// Lift a Swift type from an FFI type.
    ///
    /// This is used to receive values over the FFI, from Rust to Swift.
    pub fn lift_swift(name: &dyn fmt::Display, type_: &Type) -> Result<String, askama::Error> {
        Ok(format!("{}.lift({})", type_swift(type_)?, name))
    }

    /// Read a Swift type from a byte buffer.
    ///
    /// This is used to receive values over the FFI, when they're part of a complex type
    /// that is passed by serializing into bytes.
    pub fn read_swift(name: &dyn fmt::Display, type_: &Type) -> Result<String, askama::Error> {
        Ok(format!("{}.read(from: {})", type_swift(type_)?, name))
    }

    pub fn enum_variant_swift(nm: &dyn fmt::Display) -> Result<String, askama::Error> {
        Ok(nm.to_string().to_mixed_case())
    }

    pub fn class_name_swift(nm: &dyn fmt::Display) -> Result<String, askama::Error> {
        Ok(nm.to_string().to_camel_case())
    }

    pub fn fn_name_swift(nm: &dyn fmt::Display) -> Result<String, askama::Error> {
        Ok(nm.to_string().to_mixed_case())
    }

    pub fn var_name_swift(nm: &dyn fmt::Display) -> Result<String, askama::Error> {
        Ok(nm.to_string().to_mixed_case())
    }

    pub fn header_path(path: &Path) -> Result<String, askama::Error> {
        Ok(path.to_str().expect("Invalid bridging header path").into())
    }
}<|MERGE_RESOLUTION|>--- conflicted
+++ resolved
@@ -12,17 +12,11 @@
 use crate::interface::*;
 use crate::MergeWith;
 
-<<<<<<< HEAD
 // Some config options for the caller to customize the generated Swift.
 // Note that this can only be used to control details of the Swift *that do not affect the underlying component*,
 // since the details of the underlying component are entirely determined by the `ComponentInterface`.
-=======
-// Some config options for it the caller wants to customize the generated python.
-// Note that this can only be used to control details of the python *that do not affect the underlying component*,
-// sine the details of the underlying component are entirely determined by the `ComponentInterface`.
 
 #[derive(Debug, Clone, Default, Serialize, Deserialize)]
->>>>>>> 3913c613
 pub struct Config {
     // No config options yet.
 }
