/* This Source Code Form is subject to the terms of the Mozilla Public
 * License, v. 2.0. If a copy of the MPL was not distributed with this
 * file, You can obtain one at http://mozilla.org/MPL/2.0/. */

//! # Uniffi: easily build cross-platform software components in Rust
//!
//! This is a highly-experimental crate for building cross-language software components
//! in Rust, based on things we've learned and patterns we've developed in the
//! [mozilla/application-services](https://github.com/mozilla/application-services) project.
//!
//! The idea is to let you write your code once, in Rust, and then re-use it from many
//! other programming languages via Rust's C-compatible FFI layer and some automagically
//! generated binding code. If you think of it as a kind of [wasm-bindgen](https://github.com/rustwasm/wasm-bindgen)
//! wannabe, with a clunkier developer experience but support for more target languages,
//! you'll be pretty close to the mark.
//!
//! Currently supported target languages include Kotlin, Swift and Python.
//!
//! ## Usage
//
//! To build a cross-language component using `uniffi`, follow these steps.
//!
//! ### 1) Specify your Component Interface
//!
//! Start by thinking about the interface you want to expose for use
//! from other languages. Use the Interface Definition Language to specify your interface
//! in a `.idl` file, where it can be processed by the tools from this crate.
//! For example you might define an interface like this:
//!
//! ```text
//! namespace example {
//!   u32 foo(u32 bar);
//! }
//!
//! dictionary MyData {
//!   u32 num_foos;
//!   bool has_a_bar;
//! }
//! ```
//!
//! ### 2) Implement the Component Interface as a Rust crate
//!
//! With the interface, defined, provide a corresponding implementation of that interface
//! as a standard-looking Rust crate, using functions and structs and so-on. For example
//! an implementation of the above Component Interface might look like this:
//!
//! ```text
//! fn foo(bar: u32) -> u32 {
//!     // TODO: a better example!
//!     bar + 42
//! }
//!
//! struct MyData {
//!   num_foos: u32,
//!   has_a_bar: bool
//! }
//! ```
//!
//! ### 3) Generate and include component scaffolding from the IDL file
//!
//! First you will need to install `uniffi-bindgen` on your system using `cargo install uniffi_bindgen`.
//! Then add to your crate `uniffi_build` under `[build-dependencies]`.
//! Finally, add a `build.rs` script to your crate and have it call [uniffi_build::generate_scaffolding](uniffi_build::generate_scaffolding)
//! to process your `.idl` file. This will generate some Rust code to be included in the top-level source
//! code of your crate. If your IDL file is named `example.idl`, then your build script would call:
//!
//! ```text
//! uniffi_build::generate_scaffolding("./src/example.idl")
//! ```
//!
//! This would output a rust file named `example.uniffi.rs`, ready to be
//! included into the code of your rust crate like this:
//!
//! ```text
//! include!(concat!(env!("OUT_DIR"), "/example.uniffi.rs"));
//! ```
//!
//! ### 4) Generate foreign language bindings for the library
//!
//! The `uniffi-bindgen` utility provides a command-line tool that can produce code to
//! consume the Rust library in any of several supported languages.
//! It is done by calling (in kotlin for example):
//!
//! ```text
//! uniffi-bindgen --language kotlin ./src/example.idl
//! ```
//!
//! This will produce a file `example.kt` in the same directory as the .idl file, containing kotlin bindings
//! to load and use the compiled rust code via its C-compatible FFI.
//!

#![warn(rust_2018_idioms)]
#![allow(unknown_lints)]

const BINDGEN_VERSION: &str = env!("CARGO_PKG_VERSION");

use anyhow::{anyhow, bail, Context, Result};
use serde::{Deserialize, Serialize};
use std::convert::TryInto;
use std::io::prelude::*;
use std::{
    collections::HashMap,
    env,
    fs::File,
    path::{Path, PathBuf},
    process::Command,
};

pub mod bindings;
pub mod interface;
pub mod scaffolding;

use bindings::TargetLanguage;
use interface::ComponentInterface;
use scaffolding::RustScaffolding;

// Generate the infrastructural Rust code for implementing the IDL interface,
// such as the `extern "C"` function definitions and record data types.
pub fn generate_component_scaffolding<P: AsRef<Path>>(
    idl_file: P,
    out_dir_override: Option<P>,
    manifest_path_override: Option<P>,
    format_code: bool,
) -> Result<()> {
    let manifest_path_override = manifest_path_override.as_ref().map(|p| p.as_ref());
    let out_dir_override = out_dir_override.as_ref().map(|p| p.as_ref());
    let idl_file = idl_file.as_ref();
    let component = parse_idl(&idl_file)?;
<<<<<<< HEAD
    // ensure_versions_compatibility(&idl_file, manifest_path_override)?;
=======
    let _config = get_config(&component);
    ensure_versions_compatibility(&idl_file, manifest_path_override)?;
>>>>>>> 3913c613
    let mut filename = Path::new(&idl_file)
        .file_stem()
        .ok_or_else(|| anyhow!("not a file"))?
        .to_os_string();
    filename.push(".uniffi.rs");
    let mut out_dir = get_out_dir(&idl_file, out_dir_override)?;
    out_dir.push(filename);
    let mut f =
        File::create(&out_dir).map_err(|e| anyhow!("Failed to create output file: {:?}", e))?;
    write!(f, "{}", RustScaffolding::new(&component))
        .map_err(|e| anyhow!("Failed to write output file: {:?}", e))?;
    if format_code {
        Command::new("rustfmt").arg(&out_dir).status()?;
    }
    Ok(())
}

/*
// If the crate for which we are generating bindings for depends on
// a `uniffi` runtime version that doesn't agree with our own version,
// the developer of that said crate will be in a world of pain.
fn ensure_versions_compatibility(
    idl_file: &Path,
    manifest_path_override: Option<&Path>,
) -> Result<()> {
    let mut metadata_cmd = cargo_metadata::MetadataCommand::new();
    // If --manifest-path is not provided, we run cargo `metadata` in the .idl dir.
    match manifest_path_override {
        Some(p) => {
            metadata_cmd.manifest_path(p);
        }
        None => {
            metadata_cmd.current_dir(idl_file.parent().ok_or_else(|| anyhow!("no parent!"))?);
        }
    };
    let metadata = metadata_cmd
        .exec()
        .map_err(|e| anyhow!("Failed to run cargo metadata: {:?}", e))?;
    let uniffi_runtime_deps: Vec<cargo_metadata::Package> = metadata
        .packages
        .into_iter()
        .filter(|p| p.name == "uniffi")
        .collect();
    if uniffi_runtime_deps.is_empty() {
        bail!("It looks like the crate doesn't depend on the `uniffi` runtime. Please add `uniffi` as a dependency.");
    }
    if uniffi_runtime_deps.len() > 1 {
        bail!("It looks like the workspace depends on multiple versions of `uniffi`. Please rectify the problem and try again.");
    }
    // XXX: Because we're still < 1.0.0, we compare the entire version string.
    // Once we ship v1, we should compare only the MAJOR component.
    let uniffi_runtime_version = uniffi_runtime_deps[0].version.to_string();
    if uniffi_runtime_version != BINDGEN_VERSION {
        bail!("The `uniffi` dependency version ({}) is different than `uniffi-bindgen` own version ({}). Please rectify the problem and try again.", uniffi_runtime_version, BINDGEN_VERSION);
    }
    Ok(())
}
*/

// Generate the bindings in the target languages that call the scaffolding
// Rust code.
pub fn generate_bindings<P: AsRef<Path>>(
    idl_file: P,
    target_languages: Vec<&str>,
    out_dir_override: Option<P>,
    try_format_code: bool,
) -> Result<()> {
    let out_dir_override = out_dir_override.as_ref().map(|p| p.as_ref());
    let idl_file = PathBuf::from(idl_file.as_ref())
        .canonicalize()
        .map_err(|e| anyhow!("Failed to find idl file: {:?}", e))?;

    let component = parse_idl(&idl_file)?;
    let config = get_config(&component)?;
    let out_dir = get_out_dir(&idl_file, out_dir_override)?;
    for language in target_languages {
        bindings::write_bindings(
            &config.bindings,
            &component,
            &out_dir,
            language.try_into()?,
            try_format_code,
        )?;
    }
    Ok(())
}

// Run tests against the foreign language bindings (generated and compiled at the same time).
// Note that the cdylib we're testing against must be built already.
pub fn run_tests<P: AsRef<Path>>(
    cdylib_dir: P,
    idl_file: P,
    test_scripts: Vec<&str>,
) -> Result<()> {
    let cdylib_dir = cdylib_dir.as_ref();
    let idl_file = idl_file.as_ref();
    let idl_file = PathBuf::from(idl_file)
        .canonicalize()
        .map_err(|e| anyhow!("Failed to find idl file: {:?}", e))?;

    let component = parse_idl(&idl_file)?;
    let config = get_config(&component)?;

    // Group the test scripts by language first.
    let mut language_tests: HashMap<TargetLanguage, Vec<String>> = HashMap::new();
    for test_script in test_scripts {
        let lang: TargetLanguage = PathBuf::from(test_script)
            .extension()
            .ok_or_else(|| anyhow!("File has no extension!"))?
            .try_into()?;
        language_tests
            .entry(lang)
            .or_default()
            .push(test_script.to_owned());
    }

    for (lang, test_scripts) in language_tests {
        bindings::write_bindings(&config.bindings, &component, &cdylib_dir, lang, true)?;
        bindings::compile_bindings(&config.bindings, &component, &cdylib_dir, lang)?;
        for test_script in test_scripts {
            bindings::run_script(cdylib_dir, &test_script, lang)?;
        }
    }
    Ok(())
}

fn get_config(component: &ComponentInterface) -> Result<Config> {
    let default_config: Config = component.into();

    let pkg_path: PathBuf = env::var("CARGO_MANIFEST_DIR")
        .expect("Missing $CARGO_MANIFEST_DIR, cannot load config file")
        .into();

    let config_file = pkg_path.join("uniffi.toml").canonicalize();

    let config_file = match config_file {
        Ok(f) => f,
        Err(_) => return Ok(default_config),
    };

    let contents = slurp_file(&config_file)
        .with_context(|| format!("Failed to read config file from {:?}", &config_file))?;

    let loaded_config: Config = toml::de::from_str(&contents)
        .with_context(|| format!("Failed to generate config from file {:?}", &config_file))?;

    Ok(loaded_config.merge_with(&default_config))
}

fn get_out_dir(idl_file: &Path, out_dir_override: Option<&Path>) -> Result<PathBuf> {
    Ok(match out_dir_override {
        Some(s) => {
            // Create the directory if it doesn't exist yet.
            std::fs::create_dir_all(&s)?;
            s.canonicalize()
                .map_err(|e| anyhow!("Unable to find out-dir: {:?}", e))?
        }
        None => idl_file
            .parent()
            .ok_or_else(|| anyhow!("File has no parent directory"))?
            .to_owned(),
    })
}

fn parse_idl(idl_file: &Path) -> Result<ComponentInterface> {
    let idl =
        slurp_file(idl_file).map_err(|_| anyhow!("Failed to read IDL from {:?}", &idl_file))?;
    idl.parse::<interface::ComponentInterface>()
        .map_err(|e| anyhow!("Failed to parse IDL: {}", e))
}

fn slurp_file(file_name: &Path) -> Result<String> {
    let mut contents = String::new();
    let mut f = File::open(file_name)?;
    f.read_to_string(&mut contents)?;
    Ok(contents)
}

#[derive(Debug, Clone, Default, Serialize, Deserialize)]
struct Config {
    #[serde(default)]
    bindings: bindings::Config,
}

impl From<&ComponentInterface> for Config {
    fn from(ci: &ComponentInterface) -> Self {
        Config {
            bindings: ci.into(),
        }
    }
}

pub trait MergeWith {
    fn merge_with(&self, other: &Self) -> Self;
}

impl MergeWith for Config {
    fn merge_with(&self, other: &Self) -> Self {
        Config {
            bindings: self.bindings.merge_with(&other.bindings),
        }
    }
}

impl<T: Clone> MergeWith for Option<T> {
    fn merge_with(&self, other: &Self) -> Self {
        match (self, other) {
            (Some(_), _) => self.clone(),
            (None, Some(_)) => other.clone(),
            (None, None) => None,
        }
    }
}<|MERGE_RESOLUTION|>--- conflicted
+++ resolved
@@ -126,12 +126,8 @@
     let out_dir_override = out_dir_override.as_ref().map(|p| p.as_ref());
     let idl_file = idl_file.as_ref();
     let component = parse_idl(&idl_file)?;
-<<<<<<< HEAD
-    // ensure_versions_compatibility(&idl_file, manifest_path_override)?;
-=======
     let _config = get_config(&component);
     ensure_versions_compatibility(&idl_file, manifest_path_override)?;
->>>>>>> 3913c613
     let mut filename = Path::new(&idl_file)
         .file_stem()
         .ok_or_else(|| anyhow!("not a file"))?
@@ -149,7 +145,6 @@
     Ok(())
 }
 
-/*
 // If the crate for which we are generating bindings for depends on
 // a `uniffi` runtime version that doesn't agree with our own version,
 // the developer of that said crate will be in a world of pain.
@@ -189,7 +184,6 @@
     }
     Ok(())
 }
-*/
 
 // Generate the bindings in the target languages that call the scaffolding
 // Rust code.
